--- conflicted
+++ resolved
@@ -30,6 +30,8 @@
         Args:
             circuit: 
                 the quantum circuit
+            blochQubit:
+                the qubit that will be visualized 
         ------
         Variables:
             _amplitudes :
@@ -87,7 +89,8 @@
         z = final[1::2].flatten()
         y = final[::2].flatten()
         
-<<<<<<< HEAD
+        # print(z)
+        # print(y)
         ### For testing purposes only now
         zero = np.array([[
             1+0j,
@@ -100,10 +103,6 @@
         ]])
         
         final = np.array([])
-=======
-        # print(z)
-        # print(y)
->>>>>>> 6cf18730
         
         for i in range(len(self._phase_angles)):
             theta = self._amplitutes[i]
