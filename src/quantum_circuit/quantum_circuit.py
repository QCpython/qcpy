--- conflicted
+++ resolved
@@ -1,11 +1,6 @@
 import subprocess
-<<<<<<< HEAD
-from typing import List, Union
+from typing import List
 from .qlog.qlog import *
-=======
-from typing import List
-
->>>>>>> 964488c6
 import numpy as np
 
 from ..quantum_gate import (
