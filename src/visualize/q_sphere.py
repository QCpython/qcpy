import matplotlib.pyplot as plt
import numpy as np
<<<<<<< HEAD
from .base import (
    sphere,
    color_bar,
    theme,
    light_mode,
    qsphere_latitude_finder,
    get_qsphere_coordinates,
)
from ..tools import probability, phaseangle
=======
from .base.sphere import sphere
from ..tools import probability, phaseangle


def hamming_distance(l1: str, l2: str):
    return l1.count("1") == l2.count("1")


def latitude_finder(num_qubits: int, state_list):
    latitude_values = [[]]
    for _ in range(num_qubits - 1):
        latitude_values.append([])
    latitude_values.append([])
    queue_of_state = deque(state_list)
    latitude_values[0].append(queue_of_state.popleft())
    latitude_values[-1].append(queue_of_state.pop())
    bit_representation = "0" * (num_qubits - 1) + "1"
    for i in range(1, len(bit_representation)):
        latitude_values[i].append(bit_representation)
        queue_of_state.remove(bit_representation)
        list_temp = list(bit_representation)
        list_temp[i - 1] = "1"
        bit_representation = "".join(list_temp)
    while queue_of_state:
        bit_representation = queue_of_state.popleft()
        for i in range(1, len(latitude_values) - 1):
            if hamming_distance(bit_representation, latitude_values[i][0]):
                latitude_values[i].append(bit_representation)
    return latitude_values


def get_coords(num_qubits, lat_vals):
    coords = []
    phi = []
    theta = []
    for i in range(len(lat_vals)):
        temp_arr = np.linspace(
            2 * (np.pi) / len(lat_vals[i]), 2 * (np.pi), len(lat_vals[i])
        )
        theta.append(temp_arr)
    phi = np.linspace(0, np.pi, num_qubits + 1)
    for i in range(len(phi)):
        for j in range(len(theta[i])):
            x1 = 1 * np.sin(phi[i]) * np.cos(theta[i][j])
            y1 = 1 * np.sin(phi[i]) * np.sin(theta[i][j])
            z1 = 1 * np.cos(phi[i])
            x, y, z = [0, x1], [0, y1], [0, z1]
            coords.append([x, y, z])

    return coords
>>>>>>> 61667335


def q_sphere(
    circuit: any,
    path: str = "qsphere.png",
    save: bool = False,
    show: bool = True,
    light: bool = False,
):
    num_qubits = int(np.log2((len(circuit.state))))
    probs = probability(circuit)
    angle = phaseangle(circuit)

    state_list = [format(i, "b").zfill(num_qubits) for i in range(2**num_qubits)]

    prob_dict = {state_list[i]: probs[i] for i in range(len(state_list))}
    phase_dict = {state_list[i]: angle[i] for i in range(len(state_list))}
    lat_vals = qsphere_latitude_finder(num_qubits, state_list)

    light_mode(light)
    ax = sphere(theme.BACKGROUND_COLOR)
    coords = get_qsphere_coordinates(num_qubits, lat_vals)
    ham_states = [item for sublist in lat_vals for item in sublist]
    colors = plt.get_cmap("hsv")
    norm = plt.Normalize(0, np.pi * 2)
    color_bar(plt, theme.TEXT_COLOR, theme.ACCENT_COLOR, colors, norm)

    for i, j in zip(coords, ham_states):
        cur_prob = prob_dict[j]
        cur_phase = phase_dict[j]
        if cur_prob > 0:
            x, y, z = i[0], i[1], i[2]
            ax.plot3D(x, y, z, color=colors(norm(cur_phase)))
            ax.scatter(x[1], y[1], z[1], s=5, color=colors(norm(cur_phase)))
            ax.text(
                x[1] * 1.15, y[1] * 1.15, z[1] * 1.15, f"|{j}>", color=theme.TEXT_COLOR
            )

    plt.tight_layout()
    plt.axis("off")
    if save:
        plt.savefig(path)
    if show:
        plt.show()

    return<|MERGE_RESOLUTION|>--- conflicted
+++ resolved
@@ -1,6 +1,5 @@
 import matplotlib.pyplot as plt
 import numpy as np
-<<<<<<< HEAD
 from .base import (
     sphere,
     color_bar,
@@ -10,59 +9,6 @@
     get_qsphere_coordinates,
 )
 from ..tools import probability, phaseangle
-=======
-from .base.sphere import sphere
-from ..tools import probability, phaseangle
-
-
-def hamming_distance(l1: str, l2: str):
-    return l1.count("1") == l2.count("1")
-
-
-def latitude_finder(num_qubits: int, state_list):
-    latitude_values = [[]]
-    for _ in range(num_qubits - 1):
-        latitude_values.append([])
-    latitude_values.append([])
-    queue_of_state = deque(state_list)
-    latitude_values[0].append(queue_of_state.popleft())
-    latitude_values[-1].append(queue_of_state.pop())
-    bit_representation = "0" * (num_qubits - 1) + "1"
-    for i in range(1, len(bit_representation)):
-        latitude_values[i].append(bit_representation)
-        queue_of_state.remove(bit_representation)
-        list_temp = list(bit_representation)
-        list_temp[i - 1] = "1"
-        bit_representation = "".join(list_temp)
-    while queue_of_state:
-        bit_representation = queue_of_state.popleft()
-        for i in range(1, len(latitude_values) - 1):
-            if hamming_distance(bit_representation, latitude_values[i][0]):
-                latitude_values[i].append(bit_representation)
-    return latitude_values
-
-
-def get_coords(num_qubits, lat_vals):
-    coords = []
-    phi = []
-    theta = []
-    for i in range(len(lat_vals)):
-        temp_arr = np.linspace(
-            2 * (np.pi) / len(lat_vals[i]), 2 * (np.pi), len(lat_vals[i])
-        )
-        theta.append(temp_arr)
-    phi = np.linspace(0, np.pi, num_qubits + 1)
-    for i in range(len(phi)):
-        for j in range(len(theta[i])):
-            x1 = 1 * np.sin(phi[i]) * np.cos(theta[i][j])
-            y1 = 1 * np.sin(phi[i]) * np.sin(theta[i][j])
-            z1 = 1 * np.cos(phi[i])
-            x, y, z = [0, x1], [0, y1], [0, z1]
-            coords.append([x, y, z])
-
-    return coords
->>>>>>> 61667335
-
 
 def q_sphere(
     circuit: any,
